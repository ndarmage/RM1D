---
title: RonenMethod1D
author: Daniele Tomatis
date: 30/09/2019
---

```
 ____  __  __ _ ____  
|  _ \|  \/  / |  _ \ 
| |_) | |\/| | | | | |
|  _ <| |  | | | |_| |
|_| \_|_|  |_|_|____/ 
                      
```

# RonenMethod1D

This repository contains the source files to implement the Ronen method in a 1D diffusion solver using finite differences. Currents are derived by the theory of collision probability methods following Hébert's and Lewis-and-Miller textbooks.

Reference solutions are obtained by resolving the integral transport equation by the collision probability method.

Three simple 1D geometry frames are studied: slab, cylinder and sphere.

## Installation

```
<<<<<<< HEAD
git clone https://github.com/ndarmage/RonenMethod1D
```

# References

Please consider the following bibtex entries as references. The documentation to use this program will be published soon.

```
@article{ronen2004accurate,
  title={Accurate relations between the neutron current densities and the neutron fluxes},
  author={Ronen, Yigal},
  journal={Nuclear science and engineering},
  volume={146},
  number={2},
  pages={245--247},
  year={2004},
  publisher={Taylor \& Francis}
}

@inproceedings{tomatis2011application,
  title={Application of a numerical transport correction in diffusion calculations},
  booktitle={Proc. Int. Conf. on Mathematics and Computational Methods Applied to Nuclear Science and Engineering (M\&C 2011), Rio de Janeiro, RJ Brazil},
  month={May 8--12},
  author={Tomatis, Daniele and Dall'Osso, Aldo},
  year={2011}
}

@article{gross2020high,
  title={High-accuracy neutron diffusion calculations based on integral transport theory},
  author={Gross, Roy and Tomatis, Daniele and Gilad, Erez},
  journal={The European Physical Journal Plus},
  volume={135},
  number={2},
  pages={235},
  year={2020},
  publisher={Springer}
}
```
=======
git clone https://github.com/ndarmage/RM1D
```
>>>>>>> fb0ced97
<|MERGE_RESOLUTION|>--- conflicted
+++ resolved
@@ -24,8 +24,7 @@
 ## Installation
 
 ```
-<<<<<<< HEAD
-git clone https://github.com/ndarmage/RonenMethod1D
+git clone https://github.com/ndarmage/RM1D
 ```
 
 # References
@@ -62,8 +61,4 @@
   year={2020},
   publisher={Springer}
 }
-```
-=======
-git clone https://github.com/ndarmage/RM1D
-```
->>>>>>> fb0ced97
+```