--- conflicted
+++ resolved
@@ -1,4 +1,3 @@
-<<<<<<< HEAD
 %%%%%%%%%%%%%%%%%%%%%%%%%%%%%%%%%%%%%%%%%%%%%%%%%%%%%%%%%%%%%%%%%%%%%
 %
 %  This is a sample LaTeX input file for your contribution to
@@ -168,9 +167,8 @@
 %
 % The direct resolution of the integral relation between the diffusion coefficient and the transport current would imply the inversion of large matrices, with poor control of their conditioning. Nonetheless, the integral current can be enforced in the Coarse Mesh Finite Difference (CMFD) discretized form of the diffusion equation, which avoids the numerical issues resulting from small flux gradients. This is the option adopted in this study.
 
-\daniele{Shall we keep the current order of sections or exchange sec. 2 with sec. 3?}
-% ------------------------------------------
-\subsection{COARSE MESH FINITE DIFFERENCES}
+% ------------------------------------------
+\section{COARSE MESH FINITE DIFFERENCES}
 \label{sec:CMFD-intro}
 
 The CMFD has been largely used in nodal diffusion codes as a technique for storage reduction, allowing for separate resolution of many two nodes problems in an iterative scheme~\cite{Smith-1983,Lawrence-1986}. Recently, multi-dimensional transport codes have used it as acceleration technique and the convergence of different implementations was studied in simple homogeneous slab problems~\cite{Jarrett-2016,Shen-2019}.
@@ -269,8 +267,7 @@
   \end{equation}
 where $\mcL_g(x',x)\equiv \int_{x'}^{x} \sigma_g(x'')dx''$ is the optical length and the net current is $J _{i+\hzi,g} = \jp _{i+\hzi,g} - \jm _{i+\hzi,g}$.
 \end{subequations}
-
-\daniele{In case additional space will be needed, it will be possible to write \eqs{eq:par-curr-calc} in a condensed form by using $\pm$.}
+% \daniele{In case additional space will be needed, it will be possible to write \eqs{eq:par-curr-calc} in a condensed form by using $\pm$.}
 
 % ------------------------------------------
 \subsection{CMFD IMPLEMENTATION}
@@ -297,8 +294,6 @@
   J_{i+\hzi,g} - \jD_{i+\hzi,g}.
 \end{equation}
 The division by the spatial differences can be removed because the definition of $\delta D$ is arbitrary. Boundary conditions applies as usual on the diffusion current and on the net (more accurate) current, without any particular change for the definition of the correction term.
-
-\daniele{Although I have used drift-advection many times, somebody may argue that this is not the correct word because advection is often related to a term depending on the first derivative of the unknown. It is not the case here. One can note however that in heat transfer it is possible find convection terms whose derivative is replaced by a finite difference with a bulk quantity. Under that approximation, one recovers our term by a change of variable. So, I let you choose the most appropriate word, and if asked, I'll know my answer anyway.}
 
 % ------------------------------------------
 \subsection{pCMFD IMPLEMENTATION}
@@ -431,438 +426,4 @@
 %\label{app:a}
 %If necessary, include Appendices numbered in upper case alphabetical order. This is \ref{app:a}.
 %
-\end{document}
-=======
-%%%%%%%%%%%%%%%%%%%%%%%%%%%%%%%%%%%%%%%%%%%%%%%%%%%%%%%%%%%%%%%%%%%%%
-%
-%  This is a sample LaTeX input file for your contribution to
-%  the PHYSOR2020 topical meeting.
-%
-%  Please use it as a template for your full paper
-%    Accompanying/related file(s) include:
-%       1. Document class/format file: physor2020.cls
-%       2. Sample Postscript Figure:   figure.pdf
-%       3. A PDF file showing the desired appearance: physor2020_template.pdf
-%       4. cites.sty and citesort.sty that might be needed by some users
-%    Direct questions about these files to: rcarlos.lope@gmail.com
-%											armando.gomez@inin.gob.mx
-%
-%    Notes:
-%      (1) You can use the "dvips" utility to convert .dvi
-%          files to PostScript.  Then, use either Acrobat
-%          Distiller or "ps2pdf" to convert to PDF format.
-%      (2) Different versions of LaTeX have been observed to
-%          shift the page down, causing improper margins.
-%          If this occurs, adjust the "topmargin" value in the
-%          physor2020.cls file to achieve the proper margins.
-%
-%%%%%%%%%%%%%%%%%%%%%%%%%%%%%%%%%%%%%%%%%%%%%%%%%%%%%%%%%%%%%%%%%%%%%
-
-
-%%%%%%%%%%%%%%%%%%%%%%%%%%%%%%%%%%%%%%%%%%%%%%%%%%%%%%%%%%%%%%%%%%%%%
-\documentclass[letterpaper]{physor2020}
-%
-%  various packages that you may wish to activate for usage
-\usepackage{tabls}
-\usepackage{cite}
-\usepackage{epsf}
-\usepackage{appendix}
-\usepackage{ragged2e}
-\usepackage[top=1in, bottom=1.in, left=1.in, right=1.in]{geometry}
-\usepackage{enumitem}
-\setlist[itemize]{leftmargin=*}
-\usepackage{caption}
-\captionsetup{width=1.0\textwidth,font={bf,normalsize},%
-              skip=0.3cm,within=none,justification=centering}
-\usepackage{bm}
-\usepackage{tikz}
-\usepackage{xfrac}
-\usepackage{units}
-
-% Daniele: I commented this part because it was not present in the original
-% conference template.
-% % for quotes
-% \usepackage[english]{babel}
-% \usepackage[autostyle, english = american]{csquotes}
-% \MakeOuterQuote{"}
-%
-\newcommand{\eq}[1]{Eq.~(\ref{#1})}
-\newcommand{\eqnolabel}[1]{(\ref{#1})}
-\newcommand{\eqs}[1]{Eqs.~(\ref{#1})}
-\newcommand{\eqsthru}[2]{Eqs.~(\ref{#1})--(\ref{#2})}
-\newcommand{\eqsand}[2]{Eqs.~(\ref{#1}) and (\ref{#2})}
-\newcommand{\tbl}[1]{Table~\ref{#1}}
-\newcommand{\tblnolabel}[1]{\ref{#1}}
-\newcommand{\tbls}[1]{Tables~\ref{#1}}
-\newcommand{\tblsthru}[2]{Tables~\ref{#1}--\ref{#2}}
-\newcommand{\tblsand}[2]{Tables~\ref{#1} and \ref{#2}}
-\newcommand{\fig}[1]{Fig.~\ref{#1}}
-\newcommand{\fignolabel}[1]{\ref{#1}}
-\newcommand{\figs}[1]{Figs.~\ref{#1}}
-\newcommand{\figsthru}[2]{Figs.~\ref{#1}--\ref{#2}}
-\newcommand{\figsand}[2]{Figs.~\ref{#1} and \ref{#2}}
-\newcommand{\sxn}[1]{Section~\ref{#1}}
-%
-% \newcommand{\revised}[1]{{\color{red}{#1}}}
-% \newcommand{\tsup}[1]{\textsuperscript{#1}}
-% \newcommand{\tsub}[1]{\textsubscript{#1}}
-%
-\newcommand{\keff}{{\ensuremath{k_{\textrm{\scriptsize{eff}}}}}}
-\newcommand{\beff}{\ensuremath{\beta_{\textrm{eff}}}}
-\newcommand{\rr}{\ensuremath{\bm{r}}}
-\newcommand{\OO}{\ensuremath{\hat{\bm{\Omega}}}}
-\newcommand{\bnabla}{\ensuremath{\bm{\nabla}}}
-\newcommand{\rE}{\ensuremath{(\rr,E)}}
-
-\newcommand{\ftr}{\ensuremath{\phi_{\textrm{\scriptsize{tr}}}}}
-\newcommand{\jtr}{\ensuremath{\bm{J}_{\textrm{\scriptsize{tr}}}}}
-\newcommand{\jtrr}{\ensuremath{J_{\textrm{\scriptsize{tr}}}}}
-%\newcommand{\mcL}{\mathcal{L}}
-\newcommand{\mcL}{\tau}
-\newcommand{\pl}[1]{\ensuremath{P_l(#1)}}
-\newcommand{\dx}{\ensuremath{\Delta x}}
-
-\newcommand{\jp}{\ensuremath{J^+}}
-\newcommand{\jm}{\ensuremath{J^-}}
-\newcommand{\jpm}{\ensuremath{J^\pm}}
-\newcommand{\jD}{\ensuremath{J^{\textrm{\scriptsize{D}}}}}
-\newcommand{\bmj}{\ensuremath{\bm{J}}}
-% \newcommand{\jp}{\ensuremath{\bm{J}^+}}
-% \newcommand{\jm}{\ensuremath{\bm{J}^-}}
-% \newcommand{\jpm}{\ensuremath{\bm{J}^\pm}}
-% \newcommand{\jD}{\ensuremath{\bm{J}^{\textrm{\scriptsize{D}}}}}
-
-\newcommand{\hzi}{\ensuremath{\sfrac{1}{2}}}
-
-% about notes and comments from each author
-\newcommand{\erez}[1]{{\color{blue}{\textsuperscript{EREZ:}#1}}}
-\newcommand{\roy}[1]{{\color{blue}{\textsuperscript{ROY:}#1}}}
-\newcommand{\daniele}[1]{{\color{blue}{\textsuperscript{DANIELE:}#1}}}
-
-%\usepackage[justification=centering]{caption}
-
-%
-% Define title...
-%
-% \title{INTEGRAL TRANSPORT CORRECTION \\TO DIFFUSION CALCULATIONS BY pCMFD}
-\title{INTEGRAL TRANSPORT CORRECTION TO DIFFUSION CALCULATIONS\\
-       USING THE pCMFD SCHEME}
-%
-% ...and authors
-%
-\author{%
-  % FIRST AUTHORS
-  %
-  \textbf{Roy Gross$^1$\footnote{Corresponding author.},
-          Daniele Tomatis$^2$, and Erez Gilad$^{1,}$} \\
-  $^1$The Unit of Nuclear Engineering \\
-  Ben-Gurion University of the Negev, 8410501 Beer-Sheva, Israel \\
-\\
-  $^2$CEA, DEN, Service d’\'etudes des r\'eacteurs et
-      de math\'ematiques appliqu\'ees (SERMA), \\
-    Universit\'e Paris-Saclay, F-91191, Gif-sur-Yvette, France \\
-\\
-  \url{roygros@post.bgu.ac.il},
-  \url{daniele.tomatis@cea.fr},
-  \url{gilade@bgu.ac.il}
-}
-%
-% Insert authors' names and short version of title in lines below
-%
-\newcommand{\authorHead}      % Author's names here use et al. if more than 3
-           {R. Gross, D. Tomatis, E. Gilad}
-\newcommand{\shortTitle}      % Short title here (Shorten to fit all into a single line)
-%           {INTEGRAL TRANSPORT CORRECTION TO 1-D DIFFUSION CALCULATIONS by pCMFD}
-           {The Ronen Method by pCMFD}  % Daniele's suggestion (shorter)
-%%%%%%%%%%%%%%%%%%%%%%%%%%%%%%%%%%%%%%%%%%%%%%%%%%%%%%%%%%%%%%%%%%%%%
-%
-%   BEGIN DOCUMENT
-%
-%%%%%%%%%%%%%%%%%%%%%%%%%%%%%%%%%%%%%%%%%%%%%%%%%%%%%%%%%%%%%%%%%%%%%
-\begin{document}
-\maketitle
-\justify
-
-% ------------------------------------------
-\begin{abstract}
-  The Ronen method is implemented and studied numerically in two-group one-dimensional homogeneous slab configuration. Since slow convergence is observed for the scalar flux especially near the vacuum boundary, new techniques for accelerating the convergence are investigated. For example, we use integral flux intermediate values as new boundary conditions at each iteration and we update iteratively the extrapolated boundary using the corrected local diffusion coefficient. Moreover, the pCMFD scheme is implemented and its performances are compared with those of standard CMFD scheme.
-\end{abstract}
-\keywords{neutron diffusion, integral transport, non-linear transport correction, CMFD, pCMFD}
-% Daniele suggestion:
-% I would not include pCMFD since it belongs to the CMFD class of methods and shorten the list of keywords
-
-% ------------------------------------------
-\section{INTRODUCTION}
-\label{sec:intro}
-
-The distribution of the neutron flux in the reactor core is described by the neutron transport equation. Transport calculations on a full core scale can be a highly intensive computational task. To overcome this difficulty, faster (but less accurate) multigroup neutron diffusion solvers are often used. Indeed, future Gen-IV reactor designs are characterized by strong heterogeneity in the core and modern calculation schemes evolve towards best-estimate codes, aiming at high accuracy for these new configurations. Hence, the accuracy of diffusion calculations is investigated. A crucial issue in obtaining an accurate diffusion calculation is the formulation of the diffusion coefficient. The calculation of this parameter should be based on physical insights from the full transport equation, such that the resulting (transport-corrected) diffusion approximation can capture the transport phenomena of interest.
-
-% Daniele: I found this paragraph commented, but I think that the two following sections should be properly introduced in this section. Therefore, I am uncommenting it.
-The main hypothesis of this research, called the Ronen Method (RM)~\cite{Ronen-2004,Tomatis-2011}, is based on iterative calculations of the multigroup diffusion coefficients, driven by accurate relations between the neutron current density and the neutron flux as derived from the integral transport equation. The iterative scheme calculates new flux distributions using a diffusion solver but with a (spatially) modified diffusion coefficient according to the current calculated using the integral transport equation. Alternatively, the Coarse Mesh Finite Differences (CMFD) scheme can be enforced in the discretized form of the diffusion equation to reproduce the transport current by means of a drift term. The implementation of one its variants, the partial current formulation of the CMFD (pCMFD), is studied in this work.
-%
-% The direct resolution of the integral relation between the diffusion coefficient and the transport current would imply the inversion of large matrices, with poor control of their conditioning. Nonetheless, the integral current can be enforced in the Coarse Mesh Finite Difference (CMFD) discretized form of the diffusion equation, which avoids the numerical issues resulting from small flux gradients. This is the option adopted in this study.
-
-\daniele{Shall we keep the current order of sections or exchange sec. 2 with sec. 3?}
-% ------------------------------------------
-\subsection{COARSE MESH FINITE DIFFERENCES}
-\label{sec:CMFD-intro}
-
-The CMFD has been largely used in nodal diffusion codes as a technique for storage reduction, allowing for separate resolution of many two nodes problems in an iterative scheme~\cite{Smith-1983,Lawrence-1986}. Recently, multi-dimensional transport codes have used it as acceleration technique and the convergence of different implementations was studied in simple homogeneous slab problems~\cite{Jarrett-2016,Shen-2019}.
-
-The use of a coarse mesh for the discretization of the problem is generally causing considerable error by truncation applied on the finite difference approximations of the derivative terms. On the other hand, it yields very fast calculations. The CMFD method recovers corrective terms by exploiting functional relations between the (scalar) flux and the current density, which appear in the neutron balance equation. The balance equation is solved for the flux, so that local models seek more accurate estimates of the current in order to derive these corrections. In principle, the corrective terms can be computed with a different physics other than diffusion, which is always solved at the coarse level. This facilitates its application to accelerate complex multi-dimensional transport codes. This acceleration is actually implemented by rebalancing the scalar flux, with the optional use of some relaxation~\cite{Park-2017}. Hence, a non-linear iterative scheme arises between the CMFD solver and the computation of the local corrections, which use the latest estimates of the flux available from the diffusion solver.
-
-Second-order SPN equations can be solved by ordinary diffusion codes~\cite{Larsen-1993}. Yamamoto et Al.~\cite{Yamamoto-2016} noticed numerical instabilities when correcting pseudo-currents obtained solely by the second-order moments of the expanded SP3 flux. This is because this quantity is generally smaller than the scalar flux (0-th moment) and can change its sign. They proposed to modify the balance equation for the second moment in order to fix this numerical behavior. The modification consisted of a shift with a positive quantity of the second moment so that their difference between neighboring quantities is unchanged, and their sum becomes positive and arbitrarily large.
-
-When partial currents can be computed, the pCMFD method~\cite{Cho-2003} can be used to determine two distinct corrective terms per positive and negative partial currents, instead of having a single degree of freedom per cell surface. Another version of the CMFD called artificial diffusion~\cite{Zhu-2016,Jarrett-2016} redefines the diffusion coefficient as the sum of the original value and a complement derived from the current difference, which is still considered as proportional to the flux gradient. This scheme can potentially lead to negative diffusion constants.
-
-The CMFD (and its variants) was also chosen for the implementation of the RM, where an integral transport operator estimated higher order currents to calculate the correction terms. Contrary to the previous implementations, no operator was inverted to get a new higher order approximation of the flux solution. As well, this offered a fast and more accurate estimate of the current too.
-
-
-% ------------------------------------------
-\section{THE RONEN METHOD}
-\label{sec:RM}
-
-In 2004, Ronen~\cite{Ronen-2004} suggested to derive corrected diffusion coefficients using Fick's law and more accurate estimations of the neutron currents by means of integral transport operators, whereas the neutron flux was resolved by diffusion theory. Denoting the integral transport and diffusion currents by $\bm{J}\rE$ and $\bm{J}^D\rE$, respectively, the Ronen idea is based on adapting the diffusion coefficient such that
-\begin{equation}
-  \label{eq:Fick}
-  \bm{J}^D\rE = -D\rE\bnabla\phi\rE \cong \bm{J}\rE.
-\end{equation}
-
-Since these accurate estimates of the currents were based on a known flux distribution, it was also suggested to execute new diffusion calculations, thus updating iteratively the diffusion coefficients in the global calculation according to
-\begin{equation}
-  \label{eq:RM-it}
-  D^{(k+1)}\rE = - \frac{\lvert \bm{J}^{(k)}\rE \rvert}{\lvert \bnabla \phi^{(k)}\rE \rvert},
-\end{equation}
-where $k$ is the iteration index. The use of a tensor notation is needed for the diffusion coefficient in general multidimensional problems.
-
-The motivation for this method was to overcome the inherent limitation of Fick's law requiring smooth flux gradients and thus weakly absorbing medium. Nevertheless, isotropic scattering remained as a basic postulate. For example, in a one-dimensional homogeneous slab with void boundary conditions, Eq.~\eqref{eq:RM-it} takes the following form~\cite{Ronen-2004}
-\begin{equation}
-  \label{eq:RM-it-1D-slab}
-  D^{(k+1)}(x,E) = \left. -\frac{1}{2} \int_0^a dx'
-    {E_2[\sigma(E) \lvert x-x' \rvert]\operatorname{sign}(x-x')q^{(k)}(x',E)}
-    \middle/ \frac{\partial}{\partial x}\phi^{(k)}(x,E),\right.
-\end{equation}
-where the source term $q^{(k)}$ is calculated using the multigroup diffusion model with the available scalar flux, and the updated diffusion coefficient $D^{(k+1)}$ is evaluated using the integral expression for the transport current.
-
-In 2011, Tomatis and Dall'Osso~\cite{Tomatis-2011} provided a numerical demonstration of the simple slab problem. They chose the CMFD scheme in the diffusion solver for taking into account the new currents estimated by the integral transport operator.
-%
-%They proposed to update non-linearly the diffusion coefficients at the cell interfaces of the spatial mesh by the coarse mesh finite differences method (CMFD).
-%
-This technique can avoid indeterminate divisions in case of vanishing flux gradients and reproduces the transport effects under a drift term. It was observed that the RM could drive the flux distribution closer to the transport reference solution. As expected, the largest errors were located near the boundary, where the transport effects are more pronounced, slowly decreasing even after many iterations.% Their work was limited to the homogeneous slab, and resolved neutron diffusion on the same discretized spatial mesh used for the reference from neutron transport.
-
-
-% ------------------------------------------
-\section{NUMERICAL IMPLEMENTATION}
-\label{sec:RM-num}
-
-The neutron balance equation for a $k$-eigenvalue problem integrated in the $i$-th element of a one-dimensional mesh is (see Fig.~\ref{fig:mesh1D})
-\begin{equation}
-  \label{eq:balance}
-  J_{i+\hzi,g} - J_{i-\hzi,g} + \sigma_{i,g} \phi_{i,g} = q_{i,g},
-\end{equation}
-where $J$ denotes the accurate net current at the cell surface, $\sigma$ denotes the total cross section and the subscript $g$ denotes the energy group. $q$ is the isotropic neutron source defined as
-\begin{equation}
-  \label{eq:qsrc}
-  q_{i,g} = \sum\limits_{g'=1}^G\sigma_{s,0,i,g\leftarrow g'}\phi_{i,g'} +
-  \frac{\chi_g}{\keff}\sum\limits_{g'=1}^G\nu\sigma_{f,i,g'}\phi_{i,g'},
-\end{equation}
-where $\sigma_0$ is the isotropic scattering cross section, $\chi$ is the fission spectrum, $\keff$ is the effective multiplication factor (the eigenvalue), $\nu$ is the average number of neutrons emitted per thermal fission, and $\sigma_f$ is the fission cross section. As well, integer and rational subscripts indicate node-averaged and interface quantities, respectively.
-%
-\begin{figure}[htbp]
-	\centering
-  \input{figures/mesh1D.tikz}
-	\caption{Notation of the one-dimensional mesh.}
-	\label{fig:mesh1D}
-\end{figure}
-
-The accurate net and partial currents in the case of isotropic scattering are calculated using the following expressions derived from the integral neutron transport equation~\cite{Tomatis-2011,Tomatis-2019,Gross-2020}
-\begin{subequations}
-  \label{eq:par-curr-calc}
-  \begin{equation}
-    \label{eq:par-curr-calc-plus}
-    \begin{split}
-      \jp_{i+\hzi,g} &=  \frac{1}{2}
-        E_3[\mcL_g(x_{-\hzi},x_{i+\hzi})] \phi_{x_{-\hzi},g} \\
-        & + \frac{1}{2}\sum\limits_{j=0}^i \frac{q_{j,g}}{\sigma_{j,g}}
-            \left\{ E_3\left[ \mcL_g(x_{j+\hzi},x_{i+\hzi}) \right]
-                  - E_3\left[ \mcL_g(x_{j-\hzi},x_{i+\hzi}) \right]
-            \right\}
-    \end{split}
-  \end{equation}
-  %
-  \begin{equation}
-    \begin{split}
-      \label{eq:par-curr-calc-minus}
-      \jm_{i+\hzi,g} &=  \frac{1}{2}
-        E_3[\mcL_g(x_{i+\hzi},x_{I-\hzi})] \phi_{x_{I-\hzi},g} \\
-        & + \frac{1}{2}\sum\limits_{j=i+1}^{I-1} \frac{q_{j,g}}{\sigma_{j,g}}
-            \left\{ E_3\left[ \mcL_g(x_{i+\hzi},x_{j-\hzi}) \right]
-                  - E_3\left[ \mcL_g(x_{i+\hzi},x_{j+\hzi}) \right]
-            \right\},
-    \end{split}
-  \end{equation}
-where $\mcL_g(x',x)\equiv \int_{x'}^{x} \sigma_g(x'')dx''$ is the optical length and the net current is $J _{i+\hzi,g} = \jp _{i+\hzi,g} - \jm _{i+\hzi,g}$.
-\end{subequations}
-
-\daniele{In case additional space will be needed, it will be possible to write \eqs{eq:par-curr-calc} in a condensed form by using $\pm$.}
-
-% ------------------------------------------
-\subsection{CMFD IMPLEMENTATION}
-\label{sec:RM-CMFD}
-
-In standard CMFD implementation, the term $\delta J_{i+\hzi,g}$ is added to the diffusion current $\jD_{i+\hzi,g}$ in order to reproduce the net current $J_{i+\hzi,g}$. Currents are only computed on the surface elements of a coarse mesh in space to save memory and runtime. Besides, the net current can be determined from some other expression which is physically or numerically more accurate. Therefore, this new term acts as a correction for the diffusion current. The diffusion current is generally approximated by finite differences according to
-\begin{equation}
-  \label{eq:JD}
-  \jD_{i+\hzi,g} \cong - D_{i+\hzi,g}
-    \frac{\phi_{i+1,g} - \phi_{i,g}}{(\Delta_{i+1} + \Delta_i)/2},
-\end{equation}
-where the diffusion coefficient at the interface is volume-averaged as
-\begin{equation}
-  \label{eq:Ds}
-  D_{i+\hzi,g} = \frac{\Delta_i D_{i,g} + \Delta_{i+1} D_{i+1,g}}
-{\Delta_i + \Delta_{i+1}}.
-\end{equation}
-%
-About the RM, more accurate estimates of the net current come from the integral expressions of \eqs{eq:par-curr-calc}, still using the scalar flux in the emission source $q_{i,g}$. Once the diffusion currents and the net currents by integral transport are calculated using the most recent flux values, the correction terms can be obtained on the cell interfaces. The discretized form of the terms $\delta J_{i+\hzi,g}$ reproduce a centered drift-advection term to avoid possible indeterminate division by zeros in case of flat flux~\cite{Smith-1983,Tomatis-2011}:
-\begin{equation}
-  \label{eq:dJ}
-  \delta J_{i+\hzi,g} = -\delta D_{i+\hzi,g}
-    \frac{\phi_{i+1,g} + \phi_{i,g}}{(\Delta_{i+1} + \Delta_i)/2} =
-  J_{i+\hzi,g} - \jD_{i+\hzi,g}.
-\end{equation}
-The division by the spatial differences can be removed because the definition of $\delta D$ is arbitrary. Boundary conditions applies as usual on the diffusion current and on the net (more accurate) current, without any particular change for the definition of the correction term.
-
-
-% ------------------------------------------
-\subsection{pCMFD IMPLEMENTATION}
-\label{sec:RM-pCMFD}
-
-The CMFD introduces a free parameter in the numerical scheme through the correction term to adjust the diffusive solution locally. Since separate calculations of the partial currents are possible, two free parameters could be used in the discretized form of the diffusion equation.
-
-Thanks to P$_1$ diffusion theory, the partial currents at any point $x$ of the slab are approximated as
-\begin{equation}
-\label{eq:partial-current}
-\jpm(x) \cong \frac{\phi(x)}{4} \pm \frac{J (x)}{2},
-\end{equation}
-still verifying the expression for the net current $J = J^+ - J^-$.
-% Daniele: the 1st moment is the scalar current and not its diffusion approx
-%where $\jD$ denotes the diffusion current.
-%where
-%\begin{equation}
-%\label{eq:diff-current}
-%\bm{J} (x) = \jp(x) - \jm(x).
-%\end{equation}
-\eq{eq:partial-current} suggests introducing two different correction terms at each cell interface depending on the sign of the partial currents
-\begin{equation}
-  \label{eq:PCCF}
-  \jpm _{i+\hzi} = \frac{1}{4} \phi_{i+\hzi} \pm \frac{1}{2}
-    \left(\jD_{i+\hzi} + \delta \jpm_{i+\hzi}\right),
-\end{equation}
-and they must fulfill again the net current $J = \jD + (\delta \jp + \delta \jm)/2$. An upwind definition with the respect to the direction of flight of neutrons is~\cite{Jarrett-2016,Zhu-2016}
-\begin{equation}
-\label{eq:CCF-sub}
-\delta \jp _{i+\hzi} = -2\delta D^+ _{i+\hzi} \phi_i
-\quad \text{and} \quad
-\delta \jm _{i+\hzi} = -2\delta D^- _{i+\hzi} \phi_{i+1}.
-\end{equation}
-% yields
-% \begin{align}
-% \label{eq:par4}
-% \jp _{i+\hzi} &= \frac{1}{4}\phi_{i+\hzi}
-% + \frac{1}{2}\jD _{i+\hzi} - \delta D^+ _{i+\hzi} \phi_i \\
-% \jm _{i+\hzi} &= \frac{1}{4}\phi_{i+\hzi}
-% - \frac{1}{2}\jD _{i+\hzi} + \delta D^- _{i+\hzi} \phi_{i+1}.
-% \end{align}
-%Recall that $\jpm$ are calculated using the integral expression.
-%
-Solving for the partial current correction factors gives
-\begin{equation}
-  \label{eq:ccfsss1}
-  \delta D^+ _{i+\hzi} = \frac{\frac{1}{4}\phi_{i+\hzi}
-  	+ \frac{1}{2}\jD _{i+\hzi} - \jp _{i+\hzi}}{\phi_i}
-  \quad \text{and} \quad
-  \delta D^- _{i+\hzi} = \frac{-\frac{1}{4}\phi_{i+\hzi}
-  	+ \frac{1}{2}\jD _{i+\hzi} + \jm _{i+\hzi}}{\phi_{i+1}},
-  \end{equation}
-where the flux at the interface can be simply volume-averaged too, see~\eq{eq:Ds} for instance.
-% \begin{equation}
-%   \label{eq:jdiff}
-%   \phi_{i+\hzi} = \frac{\Delta_i \phi_i + \Delta_{i+1} \phi_{i+1}}
-%                        {\Delta_i + \Delta_{i+1}}.
-% \end{equation}
-
-In a weakly absorbing medium and several mean free paths away from the boundary or a strong absorber, all correction factors $\delta D^\pm$ are expected to vanish and the net current must be fully reproduced by the diffusion current.% and~\eq{eq:ccfsss1} reduces to~\eq{eq:partial-current}, as expected, which implies for the net (accurate) current
-% \begin{equation}
-% J _{i+\hzi} = \jp _{i+\hzi} - \jm _{i+\hzi} = \jD _{i+\hzi}.
-% \end{equation}
-
-
-% ------------------------------------------
-\section{RESULTS}
-\label{sec:res}
-
-
-% ------------------------------------------
-\section{CONCLUSIONS}
-\label{sec:conc}
-
-Present your summary and conclusions here.
-
-%\begin{figure}[!htb]
-%  \centering
-%  \includegraphics[scale=0.60]{./Figures/figure.pdf}
-%  \caption{SCALE/TRITON-NEWT Model of BWR Assembly in Order to Show and Example of a Figure and a Multi-line Caption}
-%  \label{fig:amdahl}
-%\end{figure}
-
-%\begin{itemize} \itemsep1pt \parskip0pt \parsep0pt
-%\item Any number, text or symbol is in Times font and is not smaller than
-%  10-point after reduction to the actual window in your paper
-%\item That it can be translated into PDF
-%\end{itemize}
-
-
-%\begin{table}[!htb]
-%  \centering
-%  \caption{\bf Parallel Performance for the Sample Problem}
-%  \label{table:example}
-%  \begin{tabular}{|c|c|c|c|} \hline
-%   Number of & Wall-Clock & Speedup & Efficiency \\
-%   Processors & Time$^{a}$ (min) & (T$_{s}$/T$_{p}$) & (\%) \\ \hline
-%    \ 1 &  100.0 & \ ---    & ---  \\ \hline
-%    \ 2 &   52.6 & \ 1.9    & 95.0 \\ \hline
-%  \end{tabular}
-%\end{table}
-
-% ------------------------------------------
-% Daniele: I would avoid the following section about the nomenclature because of the 8 pages limit. The acronyms are already explained in the text.
-%\section*{NOMENCLATURE}
-%
-%\begin{itemize} \itemsep1pt \parskip0pt \parsep0pt
-%\item RM - Ronen Method
-%\item CMFD - Coarse Mesh Finite Difference
-%\item pCMFD - partial current CMFD
-%\end{itemize}
-%
-% ------------------------------------------
-%\section*{ACKNOWLEDGEMENTS}
-%
-%Acknowledge the help of colleagues and sources of funding, as appropriate.
-%
-% ------------------------------------------
-% You can enter a bibliography into the document using the following format, or use the
-% bibliography style file "physor.bst" found in the template directory.  You can use the bibliography style file
-% by replacing the current bibliography block with:
-\setlength{\baselineskip}{12pt}
-\bibliographystyle{physor}
-\bibliography{RM-bib}
-
-% ------------------------------------------
-%\appendix
-%\gdef\thesection{APPENDIX \Alph{section}}
-%\section{Sample Appendix 1}
-%\label{app:a}
-%If necessary, include Appendices numbered in upper case alphabetical order. This is \ref{app:a}.
-%
-\end{document}
->>>>>>> 0c287373
+\end{document}